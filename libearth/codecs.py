--- conflicted
+++ resolved
@@ -14,11 +14,7 @@
 from .schema import Codec, DecodeError, EncodeError
 from .tz import FixedOffset, utc
 
-<<<<<<< HEAD
-__all__ = 'Boolean', 'Enum', 'Integer', 'Rfc3339', 'Rfc822'
-=======
 __all__ = 'Boolean', 'Enum', 'Integer', 'Rfc3339', 'Rfc822', 'Version'
->>>>>>> 8c1bd258
 
 
 class Enum(Codec):
