
.. automodule:: libearth
   
   .. toctree::
      :maxdepth: 3

      libearth/codecs
      libearth/compat
      libearth/crawler
      libearth/feed
<<<<<<< HEAD
      libearth/parser/atom
      libearth/parser/common
      libearth/parser/heuristic
      libearth/parser/rss2
=======
      libearth/feedlist
>>>>>>> 12d0e657
      libearth/repository
      libearth/schema
      libearth/session
      libearth/tz
      libearth/version<|MERGE_RESOLUTION|>--- conflicted
+++ resolved
@@ -8,14 +8,11 @@
       libearth/compat
       libearth/crawler
       libearth/feed
-<<<<<<< HEAD
       libearth/parser/atom
       libearth/parser/common
       libearth/parser/heuristic
       libearth/parser/rss2
-=======
       libearth/feedlist
->>>>>>> 12d0e657
       libearth/repository
       libearth/schema
       libearth/session
