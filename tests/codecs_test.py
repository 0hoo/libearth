--- conflicted
+++ resolved
@@ -2,11 +2,7 @@
 
 from pytest import mark, raises
 
-<<<<<<< HEAD
-from libearth.codecs import Enum, Boolean, Integer, Rfc3339
-=======
 from libearth.codecs import Enum, Boolean, Integer, Rfc3339, Rfc822
->>>>>>> 224f8eb7
 from libearth.schema import DecodeError, EncodeError
 from libearth.tz import FixedOffset, utc
 
@@ -54,8 +50,6 @@
             codec.encode(dt.astimezone(utc)))
 
 
-<<<<<<< HEAD
-=======
 def test_rfc822():
     codec = Rfc822()
 
@@ -83,7 +77,6 @@
         codec.decode(not_valid_rfc822_string)
 
 
->>>>>>> 224f8eb7
 def test_integer():
     codec = Integer()
     assert codec.encode(42) == "42"
